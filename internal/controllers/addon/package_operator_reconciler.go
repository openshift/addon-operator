--- conflicted
+++ resolved
@@ -5,12 +5,8 @@
 	"errors"
 	"fmt"
 
-<<<<<<< HEAD
-	"k8s.io/apimachinery/pkg/api/errors"
+	k8serrors "k8s.io/apimachinery/pkg/api/errors"
 	"k8s.io/apimachinery/pkg/api/meta"
-=======
-	k8serrors "k8s.io/apimachinery/pkg/api/errors"
->>>>>>> ac814e06
 	metav1 "k8s.io/apimachinery/pkg/apis/meta/v1"
 	"k8s.io/apimachinery/pkg/runtime"
 	ctrl "sigs.k8s.io/controller-runtime"
@@ -29,12 +25,8 @@
   name: "%s"
 spec:
   image: "%s"
-<<<<<<< HEAD
-  config: {{toJson .config}}
-=======
   config:
     addonsv1: {{toJson .config}}
->>>>>>> ac814e06
 `
 
 const (
@@ -57,15 +49,11 @@
 	return r.reconcileClusterObjectTemplate(ctx, addon)
 }
 
-<<<<<<< HEAD
 func (r *PackageOperatorReconciler) reconcileClusterObjectTemplate(ctx context.Context, addon *addonsv1alpha1.Addon) (ctrl.Result, error) {
-	clusterObjectTemplate := &pkov1alpha1.ClusterObjectTemplate{
-=======
-func (r *PackageOperatorReconciler) makeSureClusterObjectTemplateExists(ctx context.Context, addon *addonsv1alpha1.Addon) error {
 	addonDestNamespace := extractDestinationNamespace(addon)
 
 	if len(addonDestNamespace) < 1 {
-		return errors.New(fmt.Sprintf("no destination namespace configured in addon %s", addon.Name))
+		return ctrl.Result{}, errors.New(fmt.Sprintf("no destination namespace configured in addon %s", addon.Name))
 	}
 
 	templateString := fmt.Sprintf(PkoPkgTemplate,
@@ -74,8 +62,7 @@
 		addon.Spec.AddonPackageOperator.Image,
 	)
 
-	pkg := &pkov1alpha1.ClusterObjectTemplate{
->>>>>>> ac814e06
+	clusterObjectTemplate := &pkov1alpha1.ClusterObjectTemplate{
 		ObjectMeta: metav1.ObjectMeta{
 			Name: addon.Name,
 		},
@@ -118,35 +105,24 @@
 
 	existingClusterObjectTemplate, err := r.getExistingClusterObjectTemplate(ctx, addon)
 	if err != nil {
-		if errors.IsNotFound(err) {
+		if k8serrors.IsNotFound(err) {
 			if err := r.Client.Create(ctx, clusterObjectTemplate); err != nil {
 				return ctrl.Result{}, fmt.Errorf("creating ClusterObjectTemplate object: %w", err)
 			}
 			return ctrl.Result{}, nil
 		}
-<<<<<<< HEAD
 		return ctrl.Result{}, fmt.Errorf("getting ClusterObjectTemplate object: %w", err)
-=======
-	case k8serrors.IsNotFound(err):
-		if err := r.Client.Create(ctx, pkg); err != nil {
-			return fmt.Errorf("create pko object: %w", err)
-		}
-	default:
-		return fmt.Errorf("get pko object: %w", err)
->>>>>>> ac814e06
 	}
 
 	clusterObjectTemplate.ResourceVersion = existingClusterObjectTemplate.ResourceVersion
 	if err := r.Client.Update(ctx, clusterObjectTemplate); err != nil {
 		return ctrl.Result{}, fmt.Errorf("updating ClusterObjectTemplate object: %w", err)
 	}
-
 	r.updateAddonStatus(addon, existingClusterObjectTemplate)
 
 	return ctrl.Result{}, nil
 }
 
-<<<<<<< HEAD
 func (r *PackageOperatorReconciler) updateAddonStatus(addon *addonsv1alpha1.Addon, clusterObjectTemplate *pkov1alpha1.ClusterObjectTemplate) {
 	availableCondition := meta.FindStatusCondition(clusterObjectTemplate.Status.Conditions, pkov1alpha1.PackageAvailable)
 	if availableCondition == nil ||
@@ -156,17 +132,6 @@
 	}
 }
 
-func (r *PackageOperatorReconciler) ensureClusterObjectTemplateTornDown(ctx context.Context, addon *addonsv1alpha1.Addon) error {
-	existing, err := r.getExistingClusterObjectTemplate(ctx, addon)
-	if err != nil {
-		if errors.IsNotFound(err) {
-			return nil
-		}
-		return fmt.Errorf("getting ClusterObjectTemplate object: %w", err)
-	}
-	if err = r.Client.Delete(ctx, existing); err != nil {
-		return fmt.Errorf("deleting ClusterObjectTemplate object: %w", err)
-=======
 func extractDestinationNamespace(addon *addonsv1alpha1.Addon) string {
 	switch addon.Spec.Install.Type {
 	case addonsv1alpha1.OLMAllNamespaces:
@@ -182,18 +147,16 @@
 	}
 }
 
-func (r *PackageOperatorReconciler) makeSureClusterObjectTemplateDoesNotExist(ctx context.Context, addon *addonsv1alpha1.Addon) error {
-	existing, err := r.getExisting(ctx, addon)
-	switch {
-	case err == nil:
-		if err := r.Client.Delete(ctx, existing); err != nil {
-			return fmt.Errorf("delete pko object: %w", err)
+func (r *PackageOperatorReconciler) ensureClusterObjectTemplateTornDown(ctx context.Context, addon *addonsv1alpha1.Addon) error {
+	existing, err := r.getExistingClusterObjectTemplate(ctx, addon)
+	if err != nil {
+		if k8serrors.IsNotFound(err) {
+			return nil
 		}
-	case k8serrors.IsNotFound(err):
-		return nil
-	default:
-		return fmt.Errorf("get pko object: %w", err)
->>>>>>> ac814e06
+		return fmt.Errorf("getting ClusterObjectTemplate object: %w", err)
+	}
+	if err = r.Client.Delete(ctx, existing); err != nil {
+		return fmt.Errorf("deleting ClusterObjectTemplate object: %w", err)
 	}
 	return nil
 }
