--- conflicted
+++ resolved
@@ -33,55 +33,18 @@
 		return nil
 	}
 
-<<<<<<< HEAD
-	// Before returning we store the current reported status
-	// in the addon's status block.
-	defer func() {
-		if err == nil {
-			setLastReportedStatus(addon)
-		}
-	}()
-	currentOCMAddonStatus, err := r.getOCMAddonStatus(ctx, addon.Name)
-	if err != nil {
-		ocmErr, ok := err.(ocm.OCMError) //nolint
-		// OCM doesn't yet have the status for this addon.
-		// We go ahead and create it.
-		if ok && ocmErr.StatusCode == http.StatusNotFound {
-			log.Info("reporting addon status for the first time.")
-			err = r.postAddonStatus(ctx, addon)
-		}
-		return
-	}
-
-	if isOCMAddOnStatusDifferentFromInClusterAddonStatus(currentOCMAddonStatus, addon) {
-		log.Info("patching in cluster addon status.")
-		err = r.patchAddonStatus(ctx, addon)
-		return
-	}
-	return nil
-}
-
-func (r *AddonReconciler) getOCMAddonStatus(ctx context.Context, addonID string) (res ocm.AddOnStatusResponse, err error) {
-	r.recordAddonServiceRequestDuration(func() {
-		res, err = r.ocmClient.GetAddOnStatus(ctx, addonID)
-	})
-	return
-}
-
-=======
 	log.Info("upserting addon status")
 	err = r.postAddonStatus(ctx, addon)
 	if err != nil {
 		return err
 	}
 
-	// At this point, before returning we store the current reported status
+	// Before returning we store the current reported status
 	// in the addon's status block.
 	setLastReportedStatus(addon)
 	return nil
 }
 
->>>>>>> ac814e06
 func (r *AddonReconciler) postAddonStatus(ctx context.Context, addon *addonsv1alpha1.Addon) (err error) {
 	statusPayload := ocm.AddOnStatusPostRequest{
 		AddonID:          addon.Name,
@@ -94,20 +57,6 @@
 	return
 }
 
-<<<<<<< HEAD
-func (r *AddonReconciler) patchAddonStatus(ctx context.Context, addon *addonsv1alpha1.Addon) (err error) {
-	payload := ocm.AddOnStatusPatchRequest{
-		CorrelationID:    addon.Spec.CorrelationID,
-		StatusConditions: mapToAddonStatusConditions(addon.Status.Conditions),
-	}
-	r.recordAddonServiceRequestDuration(func() {
-		_, err = r.ocmClient.PatchAddOnStatus(ctx, addon.Name, payload)
-	})
-	return
-}
-
-=======
->>>>>>> ac814e06
 func (r *AddonReconciler) statusReportingRequired(addon *addonsv1alpha1.Addon) bool {
 	return r.statusReportingEnabled && isCurrentStatusDifferentFromPrevious(addon)
 }
@@ -135,20 +84,7 @@
 	return res
 }
 
-<<<<<<< HEAD
-func isOCMAddOnStatusDifferentFromInClusterAddonStatus(ocmAddonStatus ocm.AddOnStatusResponse, inClusterAddon *addonsv1alpha1.Addon) bool {
-	incomingStatusHash := hashOCMAddonStatus(addonsv1alpha1.OCMAddOnStatus{
-		AddonID:          ocmAddonStatus.AddonID,
-		CorrelationID:    ocmAddonStatus.CorrelationID,
-		StatusConditions: ocmAddonStatus.StatusConditions,
-	})
-	return incomingStatusHash != HashCurrentAddonStatus(inClusterAddon)
-}
-
 func isCurrentStatusDifferentFromPrevious(addon *addonsv1alpha1.Addon) bool {
-=======
-func currentStatusChangedFromPrevious(addon *addonsv1alpha1.Addon) bool {
->>>>>>> ac814e06
 	if addon.Status.OCMReportedStatusHash != nil {
 		return addon.Status.OCMReportedStatusHash.StatusHash != HashCurrentAddonStatus(addon)
 	}
