apiVersion: operators.coreos.com/v1alpha1
kind: ClusterServiceVersion
metadata:
  annotations:
    alm-examples: '[]'
    capabilities: Basic Install
<<<<<<< HEAD
    createdAt: "2023-12-13T12:45:51Z"
=======
    createdAt: "2023-12-14T12:18:13Z"
>>>>>>> 28246488
    operators.operatorframework.io/builder: operator-sdk-v1.29.0
    operators.operatorframework.io/project_layout: go.kubebuilder.io/v3
  creationTimestamp: null
  name: addon-operator.v1.0.0
  namespace: placeholder
spec:
  apiservicedefinitions: {}
  cleanup:
    enabled: false
  customresourcedefinitions:
    owned:
    - kind: AddonInstance
      name: addoninstances.addons.managed.openshift.io
      version: v1alpha1
    - kind: AddonOperator
      name: addonoperators.addons.managed.openshift.io
      version: v1alpha1
    - kind: Addon
      name: addons.addons.managed.openshift.io
      version: v1alpha1
  description: Addon Operator description. TODO.
  displayName: Addon Operator
  icon:
  - base64data: ""
    mediatype: ""
  install:
    spec:
      clusterPermissions:
      - rules:
        - apiGroups:
          - addons.managed.openshift.io
          resources:
          - addons
          - addons/status
          - addons/finalizers
          - addonoperators
          - addonoperators/status
          - addonoperators/finalizers
          - addoninstances
          - addoninstances/status
          - addoninstances/finalizers
          verbs:
          - get
          - list
          - watch
          - update
          - patch
        - apiGroups:
          - addons.managed.openshift.io
          resources:
          - addonoperators
          - addonoperators/status
          - addonoperators/finalizers
          - addoninstances
          - addoninstances/status
          - addoninstances/finalizers
          verbs:
          - create
        - apiGroups:
          - ""
          resources:
          - namespaces
          - secrets
          verbs:
          - create
          - get
          - list
          - watch
          - update
          - patch
          - delete
        - apiGroups:
          - ""
          resources:
          - configmaps
          verbs:
          - get
          - create
          - update
        - apiGroups:
          - operators.coreos.com
          resources:
          - operatorgroups
          - catalogsources
          - subscriptions
          - installplans
          verbs:
          - create
          - delete
          - update
          - watch
          - get
          - list
          - patch
        - apiGroups:
          - operators.coreos.com
          resources:
          - clusterserviceversions
          - operators
          verbs:
          - watch
          - get
          - list
        - apiGroups:
          - config.openshift.io
          resources:
          - clusterversions
          verbs:
          - watch
          - get
          - list
        - apiGroups:
          - monitoring.coreos.com
          resources:
          - servicemonitors
          verbs:
          - create
          - delete
          - update
          - watch
          - get
          - list
          - patch
        - apiGroups:
          - networking.k8s.io
          resources:
          - networkpolicies
          verbs:
          - create
          - delete
          - update
          - watch
          - get
          - list
          - patch
        - apiGroups:
          - monitoring.rhobs
          resources:
          - monitoringstacks
          verbs:
          - create
          - delete
          - update
          - watch
          - get
          - list
          - patch
        - apiGroups:
          - package-operator.run
          resources:
          - clusterobjecttemplates
          verbs:
          - create
          - delete
          - update
          - watch
          - get
          - list
          - patch
        serviceAccountName: addon-operator
      deployments:
      - label:
          app.kubernetes.io/name: addon-operator
        name: addon-operator-manager
        spec:
          replicas: 1
          selector:
            matchLabels:
              app.kubernetes.io/name: addon-operator
          strategy: {}
          template:
            metadata:
              creationTimestamp: null
              labels:
                app.kubernetes.io/name: addon-operator
            spec:
              affinity:
                nodeAffinity:
                  requiredDuringSchedulingIgnoredDuringExecution:
                    nodeSelectorTerms:
                    - matchExpressions:
                      - key: node-role.kubernetes.io/infra
                        operator: Exists
              containers:
              - args:
                - --enable-leader-election
                - --metrics-addr=:8443
                - --metrics-tls-dir=/etc/tls/manager/metrics
                env:
                - name: ENABLE_STATUS_REPORTING
                  value: "true"
                - name: ENABLE_UPGRADEPOLICY_STATUS
                  value: "true"
                image: quay.io/openshift/addon-operator:latest
                livenessProbe:
                  httpGet:
                    path: /healthz
                    port: 8081
                  initialDelaySeconds: 15
                  periodSeconds: 20
                name: manager
                ports:
                - containerPort: 8443
                readinessProbe:
                  httpGet:
                    path: /readyz
                    port: 8081
                  initialDelaySeconds: 5
                  periodSeconds: 10
                resources:
                  limits:
                    cpu: 100m
                    memory: 600Mi
                  requests:
                    cpu: 100m
                    memory: 300Mi
                securityContext:
                  allowPrivilegeEscalation: false
                  capabilities:
                    drop:
                    - ALL
                volumeMounts:
                - mountPath: /etc/pki/ca-trust/extracted/pem
                  name: trusted-ca-bundle
                  readOnly: true
                - mountPath: /etc/tls/manager/metrics
                  name: manager-metrics-tls
                  readOnly: true
              securityContext:
                runAsNonRoot: true
                seccompProfile:
                  type: RuntimeDefault
              serviceAccountName: addon-operator
              tolerations:
              - effect: NoSchedule
                key: node-role.kubernetes.io/infra
              volumes:
              - name: manager-metrics-tls
                secret:
                  secretName: manager-metrics-tls
              - configMap:
                  defaultMode: 420
                  items:
                  - key: ca-bundle.crt
                    path: tls-ca-bundle.pem
                  name: trusted-ca-bundle
                  optional: true
                name: trusted-ca-bundle
      - label:
          app.kubernetes.io/name: addon-operator-webhook-server
        name: addon-operator-webhooks
        spec:
          replicas: 2
          selector:
            matchLabels:
              app.kubernetes.io/name: addon-operator-webhook-server
          strategy:
            rollingUpdate:
              maxSurge: 25%
              maxUnavailable: 1
            type: RollingUpdate
          template:
            metadata:
              creationTimestamp: null
              labels:
                app.kubernetes.io/name: addon-operator-webhook-server
            spec:
              affinity:
                nodeAffinity:
                  requiredDuringSchedulingIgnoredDuringExecution:
                    nodeSelectorTerms:
                    - matchExpressions:
                      - key: node-role.kubernetes.io/infra
                        operator: Exists
                podAntiAffinity:
                  requiredDuringSchedulingIgnoredDuringExecution:
                  - labelSelector:
                      matchExpressions:
                      - key: app.kubernetes.io/name
                        operator: In
                        values:
                        - addon-operator-webhook-server
                    topologyKey: kubernetes.io/hostname
              containers:
              - image: quay.io/openshift/addon-operator-webhook:latest
                livenessProbe:
                  httpGet:
                    path: /healthz
                    port: 8081
                  initialDelaySeconds: 15
                  periodSeconds: 20
                name: webhook
                ports:
                - containerPort: 8080
                readinessProbe:
                  httpGet:
                    path: /readyz
                    port: 8081
                  initialDelaySeconds: 5
                  periodSeconds: 10
                resources:
                  limits:
                    cpu: 200m
                    memory: 50Mi
                  requests:
                    cpu: 100m
                    memory: 30Mi
                securityContext:
                  allowPrivilegeEscalation: false
                  capabilities:
                    drop:
                    - ALL
              securityContext:
                runAsNonRoot: true
                seccompProfile:
                  type: RuntimeDefault
              serviceAccountName: addon-operator
              tolerations:
              - effect: NoSchedule
                key: node-role.kubernetes.io/infra
              - effect: NoSchedule
                key: node-role.kubernetes.io/master
      permissions:
      - rules:
        - apiGroups:
          - ""
          resources:
          - events
          verbs:
          - create
        - apiGroups:
          - coordination.k8s.io
          resources:
          - leases
          verbs:
          - get
          - list
          - watch
          - create
          - update
          - patch
          - delete
        serviceAccountName: addon-operator
    strategy: deployment
  installModes:
  - supported: false
    type: OwnNamespace
  - supported: false
    type: SingleNamespace
  - supported: false
    type: MultiNamespace
  - supported: true
    type: AllNamespaces
  keywords:
  - addon-operator
  links:
  - name: Addon Operator
    url: https://addon-operator.domain
  maintainers:
  - email: your@email.com
    name: Maintainer Name
  maturity: alpha
  provider:
    name: Provider Name
    url: https://your.domain
  version: 1.0.0
  webhookdefinitions:
  - admissionReviewVersions:
    - v1
    containerPort: 443
    deploymentName: addon-operator-webhooks
    failurePolicy: Fail
    generateName: vaddons.managed.openshift.io
    rules:
    - apiGroups:
      - addons.managed.openshift.io
      apiVersions:
      - v1alpha1
      operations:
      - CREATE
      - UPDATE
      resources:
      - addons
    sideEffects: None
    targetPort: 8080
    type: ValidatingAdmissionWebhook
    webhookPath: /validate-addon
status:
  cleanup: {}<|MERGE_RESOLUTION|>--- conflicted
+++ resolved
@@ -4,11 +4,7 @@
   annotations:
     alm-examples: '[]'
     capabilities: Basic Install
-<<<<<<< HEAD
-    createdAt: "2023-12-13T12:45:51Z"
-=======
     createdAt: "2023-12-14T12:18:13Z"
->>>>>>> 28246488
     operators.operatorframework.io/builder: operator-sdk-v1.29.0
     operators.operatorframework.io/project_layout: go.kubebuilder.io/v3
   creationTimestamp: null
