package integration_test

import (
	"context"
<<<<<<< HEAD
	"fmt"
	"strings"
=======
	"encoding/base64"
	"encoding/json"
	"fmt"

	"github.com/openshift/addon-operator/internal/controllers/addon"

	"k8s.io/apimachinery/pkg/api/meta"

	"package-operator.run/apis/core/v1alpha1"

	v1 "k8s.io/api/core/v1"
>>>>>>> ac814e06

	"k8s.io/apimachinery/pkg/types"

	metav1 "k8s.io/apimachinery/pkg/apis/meta/v1"

	"github.com/openshift/addon-operator/internal/featuretoggle"

	"k8s.io/apimachinery/pkg/api/meta"
	"sigs.k8s.io/controller-runtime/pkg/client"

	addonsv1alpha1 "github.com/openshift/addon-operator/apis/addons/v1alpha1"
	"github.com/openshift/addon-operator/integration"
)

const (
	addonName              = "addonname-pko-boatboat"
	addonNamespace         = "namespace-onbgdions"
	deadMansSnitchUrlValue = "https://example.com/test-snitch-url"
	pagerDutyKeyValue      = "1234567890ABCDEF"

	// source: https://github.com/kostola/package-operator-packages/tree/v1.0/openshift/addon-operator/apnp-test-optional-params
	pkoImageOptionalParams = "quay.io/alcosta/package-operator-packages/openshift/addon-operator/apnp-test-optional-params:v1.0"
	// source: https://github.com/kostola/package-operator-packages/tree/v1.0/openshift/addon-operator/apnp-test-required-params
	pkoImageRequiredParams = "quay.io/alcosta/package-operator-packages/openshift/addon-operator/apnp-test-required-params:v1.0"
)

func (s *integrationTestSuite) TestPackageOperatorAddon() {
	if !featuretoggle.IsEnabledOnTestEnv(&featuretoggle.AddonsPlugAndPlayFeatureToggle{}) {
		s.T().Skip("skipping PackageOperatorReconciler integration tests as the feature toggle for it is disabled in the test environment")
	}

	tests := []struct {
		name                       string
		pkoImage                   string
		deployDeadMansSnitchSecret bool
		deployPagerDutySecret      bool
		clusterPackageStatus       string
	}{
		{
			"OptionalParamsAllMissing", pkoImageOptionalParams,
			false, false,
			v1alpha1.PackageAvailable,
		},
		{
			"OptionalParams1stMissing", pkoImageOptionalParams,
			false, true,
			v1alpha1.PackageAvailable,
		},
		{
			"OptionalParams2ndMissing", pkoImageOptionalParams,
			true, false,
			v1alpha1.PackageAvailable,
		},
		{
			"OptionalParamsAllPresent", pkoImageOptionalParams,
			true, true,
			v1alpha1.PackageAvailable,
		},
		{
			"RequiredParamsAllMissing", pkoImageRequiredParams,
			false, false,
			v1alpha1.PackageInvalid,
		},
		{
			"RequiredParams1stMissing", pkoImageRequiredParams,
			false, true,
			v1alpha1.PackageInvalid,
		},
		{
			"RequiredParams2ndMissing", pkoImageRequiredParams,
			true, false,
			v1alpha1.PackageInvalid,
		},
		{
			"RequiredParamsAllPresent", pkoImageRequiredParams,
			true, true,
			v1alpha1.PackageAvailable,
		},
	}

	for index, test := range tests {
		s.Run(test.name, func() {
			testAddonName := fmt.Sprintf("%s-%d", addonName, index)
			testAddonNamespace := fmt.Sprintf("%s-%d", addonNamespace, index)
			ctx := context.Background()

			addon := s.createAddon(ctx, testAddonName, testAddonNamespace, test.pkoImage)
			s.waitForNamespace(ctx, testAddonNamespace)

			if test.deployDeadMansSnitchSecret {
				s.createDeadMansSnitchSecret(ctx, testAddonName, testAddonNamespace)
			}
			if test.deployPagerDutySecret {
				s.createPagerDutySecret(ctx, testAddonName, testAddonNamespace)
			}

<<<<<<< HEAD
	name := "addonname-pko-boatboat"

	image := "nonExistantImage"
	namespace := "redhat-reference-addon" // This namespace is hard coded in managed tenants bundles
=======
			s.waitForClusterPackage(ctx, testAddonName, test.clusterPackageStatus, test.deployDeadMansSnitchSecret, test.deployPagerDutySecret)
>>>>>>> ac814e06

			s.T().Cleanup(func() { s.addonCleanup(addon, ctx) })
		})
	}
}

// create the Addon resource
func (s *integrationTestSuite) createAddon(ctx context.Context, addonName string, addonNamespace string, pkoImage string) *addonsv1alpha1.Addon {
	addon := &addonsv1alpha1.Addon{
		ObjectMeta: metav1.ObjectMeta{Name: addonName},
		Spec: addonsv1alpha1.AddonSpec{
			Version:              "1.0",
			DisplayName:          addonName,
			AddonPackageOperator: &addonsv1alpha1.AddonPackageOperator{Image: pkoImage},
			Namespaces:           []addonsv1alpha1.AddonNamespace{{Name: addonNamespace}},
			Install: addonsv1alpha1.AddonInstallSpec{
				Type: addonsv1alpha1.OLMOwnNamespace,
				OLMOwnNamespace: &addonsv1alpha1.AddonInstallOLMOwnNamespace{
					AddonInstallOLMCommon: addonsv1alpha1.AddonInstallOLMCommon{
						Namespace:          addonNamespace,
						CatalogSourceImage: referenceAddonCatalogSourceImageWorking,
						Channel:            "alpha",
						PackageName:        "reference-addon",
						Config:             &addonsv1alpha1.SubscriptionConfig{EnvironmentVariables: referenceAddonConfigEnvObjects},
					},
				},
			},
		},
	}

	err := integration.Client.Create(ctx, addon)
	s.Require().NoError(err)
<<<<<<< HEAD
	// wait until ClusterObjectTemplate is created
	err = integration.WaitForObject(ctx, s.T(),
		defaultAddonAvailabilityTimeout, tmpl, "to be created",
		func(obj client.Object) (done bool, err error) {
			_ = obj.(*pkov1alpha1.ClusterObjectTemplate)
			return true, nil
		})
=======

	return addon
}

// wait for the Addon addonNamespace to exist (needed to publish secrets)
func (s *integrationTestSuite) waitForNamespace(ctx context.Context, addonNamespace string) {
	err := integration.WaitForObject(ctx, s.T(),
		defaultAddonAvailabilityTimeout, &v1.Namespace{ObjectMeta: metav1.ObjectMeta{Name: addonNamespace}}, "to be created",
		func(obj client.Object) (done bool, err error) { return true, nil })
	s.Require().NoError(err)
}

// create the Secret resource for Dead Man's Snitch as defined here:
// - https://mt-sre.github.io/docs/creating-addons/monitoring/deadmanssnitch_integration/#generated-secret
func (s *integrationTestSuite) createDeadMansSnitchSecret(ctx context.Context, addonName string, addonNamespace string) {
	s.createSecret(ctx, addonName+"-deadmanssnitch", addonNamespace, map[string][]byte{"SNITCH_URL": []byte(deadMansSnitchUrlValue)})
}

// create the Secret resource for PagerDuty as defined here:
// - https://mt-sre.github.io/docs/creating-addons/monitoring/pagerduty_integration/
func (s *integrationTestSuite) createPagerDutySecret(ctx context.Context, addonName string, addonNamespace string) {
	s.createSecret(ctx, addonName+"-pagerduty", addonNamespace, map[string][]byte{"PAGERDUTY_KEY": []byte(pagerDutyKeyValue)})
}

func (s *integrationTestSuite) createSecret(ctx context.Context, name string, namespace string, data map[string][]byte) {
	secret := &v1.Secret{
		ObjectMeta: metav1.ObjectMeta{Name: name, Namespace: namespace},
		Data:       data,
	}
	err := integration.Client.Create(ctx, secret)
>>>>>>> ac814e06
	s.Require().NoError(err)
}

<<<<<<< HEAD
	err = integration.WaitForObject(ctx, s.T(),
		defaultAddonAvailabilityTimeout, addon, "to be unavailable",
		func(obj client.Object) (done bool, err error) {
			addonBrokenImage := obj.(*addonsv1alpha1.Addon)
			availableCondition := meta.FindStatusCondition(addonBrokenImage.Status.Conditions, addonsv1alpha1.Available)
			done = availableCondition.Status == metav1.ConditionFalse &&
				availableCondition.Reason == addonsv1alpha1.AddonReasonUnreadyClusterPackageTemplate
			return done, nil
		})
	s.Require().NoError(err)

	// Patch image
	patchedImage := "quay.io/osd-addons/reference-addon-package:56916cb"
	patch := fmt.Sprintf(`{"spec":{"packageOperator":{"image":"%s"}}}`, patchedImage)
	err = integration.Client.Patch(ctx, addon, client.RawPatch(types.MergePatchType, []byte(patch)))
	s.Require().NoError(err)

	// wait until ClusterObjectTemplate image is patched and is available
	err = integration.WaitForObject(ctx, s.T(),
		defaultAddonAvailabilityTimeout, tmpl, "to be patched",
		func(obj client.Object) (done bool, err error) {
			clusterObjectTemplate := obj.(*pkov1alpha1.ClusterObjectTemplate)
			if !strings.Contains(clusterObjectTemplate.Spec.Template, patchedImage) {
				return false, nil
			}
			meta.IsStatusConditionTrue(clusterObjectTemplate.Status.Conditions, pkov1alpha1.PackageAvailable)
			return true, nil
		})
	s.Require().NoError(err)

	err = integration.WaitForObject(ctx, s.T(),
		defaultAddonAvailabilityTimeout, addon, "to be available",
		func(obj client.Object) (done bool, err error) {
			addonAfterPatch := obj.(*addonsv1alpha1.Addon)
			availableCondition := meta.FindStatusCondition(addonAfterPatch.Status.Conditions, addonsv1alpha1.Available)
			done = availableCondition.Status == metav1.ConditionTrue
			return done, nil
		})
	s.Require().NoError(err)

	s.T().Cleanup(func() { s.addonCleanup(addon, ctx) })
=======
// wait until all the replicas in the Deployment inside the ClusterPackage are ready
// and check if their env variables corresponds to the secrets
func (s *integrationTestSuite) waitForClusterPackage(ctx context.Context, addonName string,
	conditionType string, deadMansSnitchUrlValuePresent bool, pagerDutyValuePresent bool,
) {
	cp := &v1alpha1.ClusterPackage{ObjectMeta: metav1.ObjectMeta{Name: addonName}}
	err := integration.WaitForObject(ctx, s.T(),
		defaultAddonAvailabilityTimeout, cp, "to be "+conditionType,
		clusterPackageChecker(conditionType, deadMansSnitchUrlValuePresent, pagerDutyValuePresent))
	s.Require().NoError(err)
}

func clusterPackageChecker(conditionType string, deadMansSnitchUrlValuePresent bool, pagerDutyValuePresent bool) func(client.Object) (done bool, err error) {
	if conditionType == v1alpha1.PackageInvalid {
		return func(obj client.Object) (done bool, err error) {
			clusterPackage := obj.(*v1alpha1.ClusterPackage)
			return meta.IsStatusConditionTrue(clusterPackage.Status.Conditions, conditionType), nil
		}
	}

	return func(obj client.Object) (done bool, err error) {
		clusterPackage := obj.(*v1alpha1.ClusterPackage)
		if !meta.IsStatusConditionTrue(clusterPackage.Status.Conditions, conditionType) {
			return false, nil
		}

		config := make(map[string]map[string]string)
		if err := json.Unmarshal(clusterPackage.Spec.Config.Raw, &config); err != nil {
			return false, err
		}

		addonsv1, present := config["addonsv1"]
		if !present {
			return false, nil
		}

		deadMansSnitchUrlValueOk, pagerDutyValueOk := false, false
		if deadMansSnitchUrlValuePresent {
			value, present := addonsv1[addon.DeadMansSnitchUrlConfigKey]
			deadMansSnitchUrlValueOk = present && value == base64.StdEncoding.EncodeToString([]byte(deadMansSnitchUrlValue))
		} else {
			_, present := addonsv1[addon.DeadMansSnitchUrlConfigKey]
			deadMansSnitchUrlValueOk = !present
		}
		if pagerDutyValuePresent {
			value, present := addonsv1[addon.PagerDutyKeyConfigKey]
			pagerDutyValueOk = present && value == base64.StdEncoding.EncodeToString([]byte(pagerDutyKeyValue))
		} else {
			_, present := addonsv1[addon.PagerDutyKeyConfigKey]
			pagerDutyValueOk = !present
		}

		return deadMansSnitchUrlValueOk && pagerDutyValueOk, nil
	}
>>>>>>> ac814e06
}<|MERGE_RESOLUTION|>--- conflicted
+++ resolved
@@ -2,13 +2,10 @@
 
 import (
 	"context"
-<<<<<<< HEAD
-	"fmt"
-	"strings"
-=======
 	"encoding/base64"
 	"encoding/json"
 	"fmt"
+	"strings"
 
 	"github.com/openshift/addon-operator/internal/controllers/addon"
 
@@ -17,16 +14,15 @@
 	"package-operator.run/apis/core/v1alpha1"
 
 	v1 "k8s.io/api/core/v1"
->>>>>>> ac814e06
-
+
+	metav1 "k8s.io/apimachinery/pkg/apis/meta/v1"
 	"k8s.io/apimachinery/pkg/types"
 
-	metav1 "k8s.io/apimachinery/pkg/apis/meta/v1"
-
 	"github.com/openshift/addon-operator/internal/featuretoggle"
 
-	"k8s.io/apimachinery/pkg/api/meta"
 	"sigs.k8s.io/controller-runtime/pkg/client"
+
+	pkov1alpha1 "package-operator.run/apis/core/v1alpha1"
 
 	addonsv1alpha1 "github.com/openshift/addon-operator/apis/addons/v1alpha1"
 	"github.com/openshift/addon-operator/integration"
@@ -45,6 +41,96 @@
 )
 
 func (s *integrationTestSuite) TestPackageOperatorAddon() {
+	if !featuretoggle.IsEnabledOnTestEnv(&featuretoggle.AddonsPlugAndPlayFeatureToggle{}) {
+		s.T().Skip("skipping PackageOperatorReconciler integration tests as the feature toggle for it is disabled in the test environment")
+	}
+
+	ctx := context.Background()
+
+	name := "addonname-pko-boatboat"
+
+	image := "nonExistantImage"
+	namespace := "redhat-reference-addon" // This namespace is hard coded in managed tenants bundles
+
+	addon := &addonsv1alpha1.Addon{
+		ObjectMeta: metav1.ObjectMeta{Name: name},
+		Spec: addonsv1alpha1.AddonSpec{
+			Version:              "1.0",
+			DisplayName:          name,
+			AddonPackageOperator: &addonsv1alpha1.AddonPackageOperator{Image: image},
+			Namespaces:           []addonsv1alpha1.AddonNamespace{{Name: namespace}},
+			Install: addonsv1alpha1.AddonInstallSpec{
+				Type: addonsv1alpha1.OLMOwnNamespace,
+				OLMOwnNamespace: &addonsv1alpha1.AddonInstallOLMOwnNamespace{
+					AddonInstallOLMCommon: addonsv1alpha1.AddonInstallOLMCommon{
+						Namespace:          namespace,
+						CatalogSourceImage: referenceAddonCatalogSourceImageWorking,
+						Channel:            "alpha",
+						PackageName:        "reference-addon",
+						Config:             &addonsv1alpha1.SubscriptionConfig{EnvironmentVariables: referenceAddonConfigEnvObjects},
+					},
+				},
+			},
+		},
+	}
+
+	tmpl := &pkov1alpha1.ClusterObjectTemplate{ObjectMeta: metav1.ObjectMeta{Name: name, Namespace: namespace}}
+
+	err := integration.Client.Create(ctx, addon)
+	s.Require().NoError(err)
+	// wait until ClusterObjectTemplate is created
+	err = integration.WaitForObject(ctx, s.T(),
+		defaultAddonAvailabilityTimeout, tmpl, "to be created",
+		func(obj client.Object) (done bool, err error) {
+			_ = obj.(*pkov1alpha1.ClusterObjectTemplate)
+			return true, nil
+		})
+	s.Require().NoError(err)
+
+	err = integration.WaitForObject(ctx, s.T(),
+		defaultAddonAvailabilityTimeout, addon, "to be unavailable",
+		func(obj client.Object) (done bool, err error) {
+			addonBrokenImage := obj.(*addonsv1alpha1.Addon)
+			availableCondition := meta.FindStatusCondition(addonBrokenImage.Status.Conditions, addonsv1alpha1.Available)
+			done = availableCondition.Status == metav1.ConditionFalse &&
+				availableCondition.Reason == addonsv1alpha1.AddonReasonUnreadyClusterPackageTemplate
+			return done, nil
+		})
+	s.Require().NoError(err)
+
+	// Patch image
+	patchedImage := "quay.io/osd-addons/reference-addon-package:56916cb"
+	patch := fmt.Sprintf(`{"spec":{"packageOperator":{"image":"%s"}}}`, patchedImage)
+	err = integration.Client.Patch(ctx, addon, client.RawPatch(types.MergePatchType, []byte(patch)))
+	s.Require().NoError(err)
+
+	// wait until ClusterObjectTemplate image is patched and is available
+	err = integration.WaitForObject(ctx, s.T(),
+		defaultAddonAvailabilityTimeout, tmpl, "to be patched",
+		func(obj client.Object) (done bool, err error) {
+			clusterObjectTemplate := obj.(*pkov1alpha1.ClusterObjectTemplate)
+			if !strings.Contains(clusterObjectTemplate.Spec.Template, patchedImage) {
+				return false, nil
+			}
+			meta.IsStatusConditionTrue(clusterObjectTemplate.Status.Conditions, pkov1alpha1.PackageAvailable)
+			return true, nil
+		})
+	s.Require().NoError(err)
+
+	err = integration.WaitForObject(ctx, s.T(),
+		defaultAddonAvailabilityTimeout, addon, "to be available",
+		func(obj client.Object) (done bool, err error) {
+			addonAfterPatch := obj.(*addonsv1alpha1.Addon)
+			availableCondition := meta.FindStatusCondition(addonAfterPatch.Status.Conditions, addonsv1alpha1.Available)
+			done = availableCondition.Status == metav1.ConditionTrue
+			return done, nil
+		})
+	s.Require().NoError(err)
+
+	s.T().Cleanup(func() { s.addonCleanup(addon, ctx) })
+}
+
+func (s *integrationTestSuite) TestPackageOperatorAddonParameters() {
 	if !featuretoggle.IsEnabledOnTestEnv(&featuretoggle.AddonsPlugAndPlayFeatureToggle{}) {
 		s.T().Skip("skipping PackageOperatorReconciler integration tests as the feature toggle for it is disabled in the test environment")
 	}
@@ -114,14 +200,7 @@
 				s.createPagerDutySecret(ctx, testAddonName, testAddonNamespace)
 			}
 
-<<<<<<< HEAD
-	name := "addonname-pko-boatboat"
-
-	image := "nonExistantImage"
-	namespace := "redhat-reference-addon" // This namespace is hard coded in managed tenants bundles
-=======
 			s.waitForClusterPackage(ctx, testAddonName, test.clusterPackageStatus, test.deployDeadMansSnitchSecret, test.deployPagerDutySecret)
->>>>>>> ac814e06
 
 			s.T().Cleanup(func() { s.addonCleanup(addon, ctx) })
 		})
@@ -154,15 +233,6 @@
 
 	err := integration.Client.Create(ctx, addon)
 	s.Require().NoError(err)
-<<<<<<< HEAD
-	// wait until ClusterObjectTemplate is created
-	err = integration.WaitForObject(ctx, s.T(),
-		defaultAddonAvailabilityTimeout, tmpl, "to be created",
-		func(obj client.Object) (done bool, err error) {
-			_ = obj.(*pkov1alpha1.ClusterObjectTemplate)
-			return true, nil
-		})
-=======
 
 	return addon
 }
@@ -193,53 +263,9 @@
 		Data:       data,
 	}
 	err := integration.Client.Create(ctx, secret)
->>>>>>> ac814e06
-	s.Require().NoError(err)
-}
-
-<<<<<<< HEAD
-	err = integration.WaitForObject(ctx, s.T(),
-		defaultAddonAvailabilityTimeout, addon, "to be unavailable",
-		func(obj client.Object) (done bool, err error) {
-			addonBrokenImage := obj.(*addonsv1alpha1.Addon)
-			availableCondition := meta.FindStatusCondition(addonBrokenImage.Status.Conditions, addonsv1alpha1.Available)
-			done = availableCondition.Status == metav1.ConditionFalse &&
-				availableCondition.Reason == addonsv1alpha1.AddonReasonUnreadyClusterPackageTemplate
-			return done, nil
-		})
-	s.Require().NoError(err)
-
-	// Patch image
-	patchedImage := "quay.io/osd-addons/reference-addon-package:56916cb"
-	patch := fmt.Sprintf(`{"spec":{"packageOperator":{"image":"%s"}}}`, patchedImage)
-	err = integration.Client.Patch(ctx, addon, client.RawPatch(types.MergePatchType, []byte(patch)))
-	s.Require().NoError(err)
-
-	// wait until ClusterObjectTemplate image is patched and is available
-	err = integration.WaitForObject(ctx, s.T(),
-		defaultAddonAvailabilityTimeout, tmpl, "to be patched",
-		func(obj client.Object) (done bool, err error) {
-			clusterObjectTemplate := obj.(*pkov1alpha1.ClusterObjectTemplate)
-			if !strings.Contains(clusterObjectTemplate.Spec.Template, patchedImage) {
-				return false, nil
-			}
-			meta.IsStatusConditionTrue(clusterObjectTemplate.Status.Conditions, pkov1alpha1.PackageAvailable)
-			return true, nil
-		})
-	s.Require().NoError(err)
-
-	err = integration.WaitForObject(ctx, s.T(),
-		defaultAddonAvailabilityTimeout, addon, "to be available",
-		func(obj client.Object) (done bool, err error) {
-			addonAfterPatch := obj.(*addonsv1alpha1.Addon)
-			availableCondition := meta.FindStatusCondition(addonAfterPatch.Status.Conditions, addonsv1alpha1.Available)
-			done = availableCondition.Status == metav1.ConditionTrue
-			return done, nil
-		})
-	s.Require().NoError(err)
-
-	s.T().Cleanup(func() { s.addonCleanup(addon, ctx) })
-=======
+	s.Require().NoError(err)
+}
+
 // wait until all the replicas in the Deployment inside the ClusterPackage are ready
 // and check if their env variables corresponds to the secrets
 func (s *integrationTestSuite) waitForClusterPackage(ctx context.Context, addonName string,
@@ -294,5 +320,4 @@
 
 		return deadMansSnitchUrlValueOk && pagerDutyValueOk, nil
 	}
->>>>>>> ac814e06
 }